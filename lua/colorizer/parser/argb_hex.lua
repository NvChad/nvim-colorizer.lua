<<<<<<< HEAD
--- This module provides a parser for extracting `0xAARRGGBB` hexadecimal color values and converting them to RGB hex.
-- This format is commonly used in Android apps for color values, where the color includes an alpha (transparency) component.
-- The function parses the color, applies the alpha value to each RGB channel, and returns the resulting RGB hex string.
-- @module colorizer.parser.rgb_hex
local M = {}

local bit = require("bit")
local utils = require("colorizer.utils")
local floor, min = math.floor, math.min
local band, rshift, lshift = bit.band, bit.rshift, bit.lshift

local argb_minimum_length = #"0xAARRGGBB" - 1

--- Parses a `0xAARRGGBB` formatted hexadecimal color and converts it to an RGB hex value.
-- This function reads a color from a line of text, expecting it in the `0xAARRGGBB` format (common in Android apps).
-- It extracts the alpha (AA), red (RR), green (GG), and blue (BB) components, applies the alpha to the RGB channels, and outputs
-- the resulting RGB color in hexadecimal format.
-- @param line string The line of text to parse
-- @param i number The starting index within the line where parsing should begin
-- @return number|nil The end index of the parsed hex value within the line, or `nil` if parsing failed
-- @return string|nil The RGB hexadecimal color (e.g., "ff0000" for red), or `nil` if parsing failed
function M.argb_hex_parser(line, i)
  if #line < i + argb_minimum_length then
=======
local bit = require "bit"
local floor, min = math.floor, math.min
local band, rshift, lshift = bit.band, bit.rshift, bit.lshift

local utils = require "colorizer.utils"
local byte_is_alphanumeric = utils.byte_is_alphanumeric
local byte_is_hex = utils.byte_is_hex
local parse_hex = utils.parse_hex

local parser = {}

---parse for 0xAARRGGBB, 0xRRGGBB, or 0xRGB and return rgb hex.
---@param line string: line to parse
---@param i number: index of line from where to start parsing
---@return number|nil: index of line where the hex value ended
---@return string|nil: rgb hex value
function parser.argb_hex_parser(line, i)
  local minlen = #"0xRGB" - 1
  local maxlen = #"0xAARRGGBB" - 1
  if #line < i + minlen then
>>>>>>> f1340636
    return
  end

  local j = i + 2
<<<<<<< HEAD
  local n = j + 8
  local alpha
=======
  local n = j + maxlen
  local alpha, r, g, b
>>>>>>> f1340636
  local v = 0

  while j <= min(n, #line) do
<<<<<<< HEAD
    local b = line:byte(j)
    if not utils.byte_is_hex(b) then
      break
    end
    if j - i <= 3 then
      alpha = utils.parse_hex(b) + lshift(alpha or 0, 4)
    else
      v = utils.parse_hex(b) + lshift(v, 4)
    end
    j = j + 1
  end

  if #line >= j and utils.byte_is_alphanumeric(line:byte(j)) then
=======
    local byte = line:byte(j) -- Renamed to `byte` to avoid conflict with `b`
    if not byte_is_hex(byte) then
      break
    end
    v = parse_hex(byte) + lshift(v, 4)
    j = j + 1
  end

  if #line >= j and byte_is_alphanumeric(line:byte(j)) then
>>>>>>> f1340636
    return
  end

  local length = j - i

  if length == 10 then -- 0xAARRGGBB
    alpha = band(rshift(v, 24), 0xFF) / 255
    r = floor(band(rshift(v, 16), 0xFF) * alpha)
    g = floor(band(rshift(v, 8), 0xFF) * alpha)
    b = floor(band(v, 0xFF) * alpha)
  elseif length == 8 then -- 0xRRGGBB
    r = band(rshift(v, 16), 0xFF)
    g = band(rshift(v, 8), 0xFF)
    b = band(v, 0xFF)
  elseif length == 5 then -- 0xRGB
    r = band(rshift(v, 8), 0xF) * 17
    g = band(rshift(v, 4), 0xF) * 17
    b = band(v, 0xF) * 17
  else
    return
  end

<<<<<<< HEAD
  alpha = tonumber(alpha) / 255
  local r = floor(band(rshift(v, 16), 0xFF) * alpha)
  local g = floor(band(rshift(v, 8), 0xFF) * alpha)
  local b = floor(band(v, 0xFF) * alpha)
=======
>>>>>>> f1340636
  local rgb_hex = string.format("%02x%02x%02x", r, g, b)
  return length, rgb_hex
end

return M.argb_hex_parser<|MERGE_RESOLUTION|>--- conflicted
+++ resolved
@@ -1,4 +1,3 @@
-<<<<<<< HEAD
 --- This module provides a parser for extracting `0xAARRGGBB` hexadecimal color values and converting them to RGB hex.
 -- This format is commonly used in Android apps for color values, where the color includes an alpha (transparency) component.
 -- The function parses the color, applies the alpha value to each RGB channel, and returns the resulting RGB hex string.
@@ -22,43 +21,15 @@
 -- @return string|nil The RGB hexadecimal color (e.g., "ff0000" for red), or `nil` if parsing failed
 function M.argb_hex_parser(line, i)
   if #line < i + argb_minimum_length then
-=======
-local bit = require "bit"
-local floor, min = math.floor, math.min
-local band, rshift, lshift = bit.band, bit.rshift, bit.lshift
-
-local utils = require "colorizer.utils"
-local byte_is_alphanumeric = utils.byte_is_alphanumeric
-local byte_is_hex = utils.byte_is_hex
-local parse_hex = utils.parse_hex
-
-local parser = {}
-
----parse for 0xAARRGGBB, 0xRRGGBB, or 0xRGB and return rgb hex.
----@param line string: line to parse
----@param i number: index of line from where to start parsing
----@return number|nil: index of line where the hex value ended
----@return string|nil: rgb hex value
-function parser.argb_hex_parser(line, i)
-  local minlen = #"0xRGB" - 1
-  local maxlen = #"0xAARRGGBB" - 1
-  if #line < i + minlen then
->>>>>>> f1340636
     return
   end
 
   local j = i + 2
-<<<<<<< HEAD
   local n = j + 8
   local alpha
-=======
-  local n = j + maxlen
-  local alpha, r, g, b
->>>>>>> f1340636
   local v = 0
 
   while j <= min(n, #line) do
-<<<<<<< HEAD
     local b = line:byte(j)
     if not utils.byte_is_hex(b) then
       break
@@ -72,17 +43,6 @@
   end
 
   if #line >= j and utils.byte_is_alphanumeric(line:byte(j)) then
-=======
-    local byte = line:byte(j) -- Renamed to `byte` to avoid conflict with `b`
-    if not byte_is_hex(byte) then
-      break
-    end
-    v = parse_hex(byte) + lshift(v, 4)
-    j = j + 1
-  end
-
-  if #line >= j and byte_is_alphanumeric(line:byte(j)) then
->>>>>>> f1340636
     return
   end
 
@@ -105,13 +65,10 @@
     return
   end
 
-<<<<<<< HEAD
   alpha = tonumber(alpha) / 255
   local r = floor(band(rshift(v, 16), 0xFF) * alpha)
   local g = floor(band(rshift(v, 8), 0xFF) * alpha)
   local b = floor(band(v, 0xFF) * alpha)
-=======
->>>>>>> f1340636
   local rgb_hex = string.format("%02x%02x%02x", r, g, b)
   return length, rgb_hex
 end
