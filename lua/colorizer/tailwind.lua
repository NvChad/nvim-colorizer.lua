--- Handles Tailwind CSS color highlighting within buffers.
-- This module integrates with the Tailwind CSS Language Server Protocol (LSP) to retrieve and apply
-- color highlights for Tailwind classes in a buffer. It manages LSP attachment, autocmds for color updates,
-- and maintains state for efficient Tailwind highlighting.
-- @module colorizer.tailwind

local M = {}

-- use a different namespace for tailwind as will be cleared if kept in Default namespace
local namespace = vim.api.nvim_create_namespace("colorizer_tailwind")

local state = {}

--- Cleanup tailwind variables and autocmd
<<<<<<< HEAD
---@param bufnr number: buffer number (0 for current)
function M.cleanup(bufnr)
  if state[bufnr] and state[bufnr].au_id and state[bufnr].au_id[1] then
    pcall(vim.api.nvim_del_autocmd, state[bufnr].au_id[1])
    pcall(vim.api.nvim_del_autocmd, state[bufnr].au_id[2])
=======
---@param bufnr number: Buffer number (0 for current)
function tailwind.cleanup(bufnr)
  if TAILWIND[bufnr] and TAILWIND[bufnr].AU_ID and TAILWIND[bufnr].AU_ID[1] then
    pcall(api.nvim_del_autocmd, TAILWIND[bufnr].AU_ID[1])
    pcall(api.nvim_del_autocmd, TAILWIND[bufnr].AU_ID[2])
>>>>>>> f1340636
  end
  vim.api.nvim_buf_clear_namespace(bufnr, namespace, 0, -1)
  state[bufnr] = nil
end

local function highlight_tailwind(bufnr, ns, options, add_highlight)
  -- it can take some time to actually fetch the results
  -- on top of that, tailwindcss is quite slow in neovim
  vim.defer_fn(function()
    if not state[bufnr] or not state[bufnr].client or not state[bufnr].client.request then
      return
    end

    local opts = { textDocument = vim.lsp.util.make_text_document_params() }
<<<<<<< HEAD
    state[bufnr].client.request("textDocument/documentColor", opts, function(err, results, _, _)
      if err == nil and results ~= nil then
=======
    TAILWIND[bufnr].CLIENT.request("textDocument/documentColor", opts, function(err, results, _, _)
      if not err and results then
>>>>>>> f1340636
        local data, line_start, line_end = {}, nil, nil
        for _, color in pairs(results) do
          local cur_line = color.range.start.line
          if line_start then
            if cur_line < line_start then
              line_start = cur_line
            end
          else
            line_start = cur_line
          end

          local end_line = color.range["end"].line
          if line_end then
            if end_line > line_end then
              line_end = end_line
            end
          else
            line_end = end_line
          end

          local r, g, b, a =
            color.color.red or 0,
            color.color.green or 0,
            color.color.blue or 0,
            color.color.alpha or 0
          local rgb_hex = string.format("%02x%02x%02x", r * a * 255, g * a * 255, b * a * 255)
          local first_col = color.range.start.character
          local end_col = color.range["end"].character

          data[cur_line] = data[cur_line] or {}
          table.insert(data[cur_line], { rgb_hex = rgb_hex, range = { first_col, end_col } })
        end
        add_highlight(bufnr, ns, line_start or 0, line_end and (line_end + 2) or -1, data, options)
      end
    end)
  end, 10)
end

--- highlight buffer using values returned by tailwindcss
-- To see these table information, see |colorizer.buffer|
---@param bufnr number: Buffer number (0 for current)
---@param options table
---@param options_local table
---@param add_highlight function
function M.setup_lsp_colors(bufnr, options, options_local, add_highlight)
  state[bufnr] = state[bufnr] or {}
  state[bufnr].au_id = state[bufnr].au_id or {}

  if not state[bufnr].client or state[bufnr].client.is_stopped() then
    if vim.version().minor >= 8 then
      -- create the autocmds so tailwind colors only activate when tailwindcss lsp is active
      if not state[bufnr].AU_CREATED then
        vim.api.nvim_buf_clear_namespace(bufnr, namespace, 0, -1)
        state[bufnr].au_id[1] = vim.api.nvim_create_autocmd("LspAttach", {
          group = options_local.__augroup_id,
          buffer = bufnr,
          callback = function(args)
            local ok, client = pcall(vim.lsp.get_client_by_id, args.data.client_id)
            if ok and client then
              if
                client.name == "tailwindcss"
                and client.supports_method("textDocument/documentColor")
              then
                -- wait 100 ms for the first request
                state[bufnr].client = client
                vim.defer_fn(function()
                  highlight_tailwind(bufnr, namespace, options, add_highlight)
                end, 100)
              end
            end
          end,
        })
        -- make sure the autocmds are deleted after lsp server is closed
        state[bufnr].au_id[2] = vim.api.nvim_create_autocmd("LspDetach", {
          group = options_local.__augroup_id,
          buffer = bufnr,
          callback = function()
            M.cleanup(bufnr)
          end,
        })
        state[bufnr].AU_CREATED = true
      end
    end
    -- this will be triggered when no lsp is attached
    vim.api.nvim_buf_clear_namespace(bufnr, namespace, 0, -1)

    state[bufnr].client = nil

    local ok, tailwind_client = pcall(function()
      return vim.lsp.get_clients({ bufnr = bufnr, name = "tailwindcss" })
    end)
    if not ok then
      return
    end

    ok = false
    for _, cl in pairs(tailwind_client) do
      if cl["name"] == "tailwindcss" then
        tailwind_client = cl
        ok = true
        break
      end
    end

    if
      not ok
      and (
        vim.tbl_isempty(tailwind_client or {})
        or not tailwind_client
        or not tailwind_client.supports_method
        or not tailwind_client.supports_method("textDocument/documentColor")
      )
    then
      return true
    end

    state[bufnr].client = tailwind_client

    -- wait 500 ms for the first request
    vim.defer_fn(function()
      highlight_tailwind(bufnr, namespace, options, add_highlight)
    end, 1000)

    return true
  end

  -- only try to do tailwindcss highlight if lsp is attached
  if state[bufnr].client then
    highlight_tailwind(bufnr, namespace, options, add_highlight)
  end
end

return M<|MERGE_RESOLUTION|>--- conflicted
+++ resolved
@@ -12,19 +12,11 @@
 local state = {}
 
 --- Cleanup tailwind variables and autocmd
-<<<<<<< HEAD
 ---@param bufnr number: buffer number (0 for current)
 function M.cleanup(bufnr)
   if state[bufnr] and state[bufnr].au_id and state[bufnr].au_id[1] then
     pcall(vim.api.nvim_del_autocmd, state[bufnr].au_id[1])
     pcall(vim.api.nvim_del_autocmd, state[bufnr].au_id[2])
-=======
----@param bufnr number: Buffer number (0 for current)
-function tailwind.cleanup(bufnr)
-  if TAILWIND[bufnr] and TAILWIND[bufnr].AU_ID and TAILWIND[bufnr].AU_ID[1] then
-    pcall(api.nvim_del_autocmd, TAILWIND[bufnr].AU_ID[1])
-    pcall(api.nvim_del_autocmd, TAILWIND[bufnr].AU_ID[2])
->>>>>>> f1340636
   end
   vim.api.nvim_buf_clear_namespace(bufnr, namespace, 0, -1)
   state[bufnr] = nil
@@ -39,13 +31,8 @@
     end
 
     local opts = { textDocument = vim.lsp.util.make_text_document_params() }
-<<<<<<< HEAD
     state[bufnr].client.request("textDocument/documentColor", opts, function(err, results, _, _)
       if err == nil and results ~= nil then
-=======
-    TAILWIND[bufnr].CLIENT.request("textDocument/documentColor", opts, function(err, results, _, _)
-      if not err and results then
->>>>>>> f1340636
         local data, line_start, line_end = {}, nil, nil
         for _, color in pairs(results) do
           local cur_line = color.range.start.line
